#!/usr/bin/python3
#
# SoundConverter - GNOME application for converting between audio formats.
# Copyright 2004 Lars Wirzenius
# Copyright 2005-2020 Gautier Portet
#
# This program is free software; you can redistribute it and/or modify
# it under the terms of the GNU General Public License as published by
# the Free Software Foundation; version 3 of the License.
#
# This program is distributed in the hope that it will be useful, but
# WITHOUT ANY WARRANTY; without even the implied warranty of
# MERCHANTABILITY or FITNESS FOR A PARTICULAR PURPOSE. See the GNU
# General Public License for more details.
#
# You should have received a copy of the GNU General Public License
# along with this program; if not, write to the Free Software
# Foundation, Inc., 59 Temple Place, Suite 330, Boston, MA 02111-1307
# USA

"""SoundConverter Launcher."""

# imports and package setup

import gettext
import locale
import os
import site
import sys
from importlib.metadata import files, metadata
from optparse import OptionGroup, OptionParser

_ = gettext.gettext
<<<<<<< HEAD
import pkg_resources
from importlib.metadata import metadata

# read values from setup.py
soundconverter_metadata = metadata('soundconverter')  
NAME = soundconverter_metadata['Name']
VERSION = soundconverter_metadata['version']
SOURCE_PATH = pkg_resources.require('soundconverter')[0].location
=======

# read values from package metadata
soundconverter_metadata = metadata("soundconverter")
NAME = soundconverter_metadata["Name"]
VERSION = soundconverter_metadata["version"]
SOURCE_PATH = os.path.dirname(files("soundconverter")[0].locate())
>>>>>>> 219a5022


# depending on where this file is installed to, make sure to use the proper
# prefix path for data
# https://docs.python.org/3/distutils/setupscript.html?highlight=package_data#installing-additional-files # noqa
if SOURCE_PATH.startswith(site.USER_BASE):
    DATA_PATH = os.path.join(site.USER_BASE, "share/soundconverter")
elif SOURCE_PATH.startswith("/usr/local/"):
    DATA_PATH = "/usr/local/share/soundconverter"
elif SOURCE_PATH.startswith("/usr/"):
    DATA_PATH = "/usr/share/soundconverter"
elif SOURCE_PATH.startswith("/app/"):
    # flatpak support
    DATA_PATH = "/app/share/soundconverter"

    # For flatpak, we need to explicitly (re-)bind the locale and the gettext
    # textdomain, because Python's default localedir is pointing to
    # /usr/share/locale, whereas flatpaks install their locales to
    # /app/share/locale.
    # For reference, see https://docs.python.org/3/library/gettext.html#id3
    locale.setlocale(locale.LC_ALL, "")
    locale.bindtextdomain(NAME, "/app/share/locale")
    gettext.bindtextdomain(NAME, "/app/share/locale")
    gettext.textdomain(NAME)
else:
    # installed with -e, running from the cloned git source
    DATA_PATH = os.path.join(SOURCE_PATH, "data")

try:
    import gi

    gi.require_version("GstPbutils", "1.0")
    gi.require_version("Gst", "1.0")
    gi.require_version("Gtk", "3.0")
    from gi.repository import Gst, Gtk, GLib, Gdk  # noqa: F401, I001
except (ImportError, ValueError) as error:
    print(f'{NAME} needs GTK >= 3.0 (Error: "{error}")')
    sys.exit(1)

# Gst.init takes those args it knows from sys.argv and returns the remaining.
# For args compatible to gstreamer, see `gst-launch-1.0 --help-gst`
args = Gst.init(sys.argv)

if isinstance(args, list):
    # in tests it just suddenly returns a boolean instead. when writing tests,
    # beware that `--gst-...` arguments are not filtered here
    args = sys.argv

from soundconverter.gstreamer.converter import Converter
from soundconverter.interface.batch import (
    CLICheck,
    batch_main,
    use_memory_gsettings,
    validate_args,
)
from soundconverter.interface.preferences import rates
from soundconverter.interface.ui import gui_main
from soundconverter.util.logger import logger, update_verbosity
from soundconverter.util.settings import settings


def mode_callback(option, opt, value, parser, **kwargs):
    """Write the main mode (batch, gui, tags) into the options."""
    setattr(parser.values, option.dest, kwargs[option.dest])


class ModifiedOptionParser(OptionParser):
    """An OptionParser class that doesn't remove newlines on the epilog in
    order to show usage examples.

    https://stackoverflow.com/questions/1857346/

    See optparse.OptionParser for the original docstring
    """

    def format_epilog(self, formatter):
        if self.epilog is None:
            return ""
        return self.epilog


def parse_command_line():
    """Create and return the OptionParser.

    Parses the command line arguments and displays help with --help.
    """
    parser = ModifiedOptionParser(
        epilog=(
            "\nExamples:\n"
            "  soundconverter -b [input paths] -f flac -o [output path]\n"
            "  soundconverter -b ./file_1.flac ./file_2.flac -f mp3 -q 0 -m vbr -o ~/compressed -e skip\n"
            "  soundconverter -b ~/music -r -f m4a -q 320 -o /mnt/sd/compressed -p {artist}/{title}\n"
        ),
    )
    parser.add_option(
        "-b",
        "--batch",
        dest="main",
        action="callback",
        callback=mode_callback,
        callback_kwargs={"main": "batch"},
        help=_(
            "Convert in batch mode, from the command line, without "
            "a graphical user interface. You can use this from, "
            "say, shell scripts.",
        ),
    )
    parser.add_option(
        "-t",
        "--tags",
        dest="main",
        action="callback",
        callback=mode_callback,
        callback_kwargs={"main": "tags"},
        help=_(
            "Show tags for input files instead of converting "
            "them. This disables the graphical user interface.",
        ),
    )
    parser.add_option(
        "-d",
        "--debug",
        action="store_true",
        dest="debug",
        help=_("Displays additional debug information"),
        default=False,
    )
    parser.add_option(
        "-j",
        "--jobs",
        action="store",
        type="int",
        dest="forced-jobs",
        metavar="NUM",
        help=_("Force number of concurrent conversions."),
    )
    parser.add_option(
        "-D",
        "--delete-original",
        action="store_true",
        dest="delete-original",
        help=_("Deletes the original file when conversion is done."),
    )
    parser.add_option(
        "-R",
        "--output-resample",
        dest="output-resample",
        help=_("Resamples audio during conversion. Possible values: %(rates)s")
        % {"rates": ", ".join([str(item) for item in rates])},
        type=int,
    )

    # batch mode settings
    batch_option_group = OptionGroup(
        parser,
        "Batch Mode Options",
        "Those options will only have effect when the -b, -c or -t "
        "option is provided",
    )
    batch_option_group.add_option(
        "-f",
        "--format",
        dest="format",
        metavar="NAME",
        help=_(
            "Set the output format. "
            "aac/m4a, flac, mp3, ogg, opus and wav are supported.",
        ),
    )
    # mode might also be used for format options of other formats at some
    # point if applicable
    batch_option_group.add_option(
        "-m",
        "--mode",
        dest="mode",
        metavar="MODE",
        help=_("One of cbr, abr or vbr (default) for mp3"),
    )
    batch_option_group.add_option(
        "-e",
        "--existing",
        dest="existing",
        metavar="MODE",
        help=_(
            f"One of {Converter.SKIP}, {Converter.OVERWRITE} or {Converter.INCREMENT}",
        ),
        default=Converter.INCREMENT,
    )
    batch_option_group.add_option(
        "-r",
        "--recursive",
        action="store_true",
        dest="recursive",
        help=_("Go recursively into subdirectories"),
        default=False,
    )
    batch_option_group.add_option(
        "-o",
        "--output",
        action="store",
        dest="output-path",
        metavar="PATH",
        help=_(
            "Put converted files into a different directory while rebuilding "
            "the original directory structure. This includes the name of the "
            "original directory if a directory was selected.",
        ),
        default=None,
    )
    batch_option_group.add_option(
        "-p",
        "--pattern",
        action="store",
        dest="custom-filename-pattern",
        metavar="PATH",
        help=_(
            "For example {artist}/{album}/{title}. title defaults to the "
            'filename if unset. Unknown tags default to "Unknown ..." '
            "otherwise.",
        ),
        default=None,
    )

    batch_option_group.add_option(
        "-q",
        "--quality",
        action="store",
        type="float",
        dest="quality",
        metavar="NUM",
        help=_(
            "Quality of the converted output file. Possible values: "
            "vorbis: 0.0 - 1.0; "
            "aac/m4a: 0 - 400; "
            "opus: 6 - 510; "
            "mp3 vbr: 9 (low) - 0 (high); "
            "mp3 abr: 64 - 320; "
            "mp3 cbr: 64 - 320; "
            "wav: 8, 16, 32 (bitdepth); "
            "flac: 0 - 8 (compression strength)",
        ),
    )

    parser.add_option_group(batch_option_group)

    return parser


parser = parse_command_line()

options, files = parser.parse_args(args[1:])
options = vars(options)
# the only cli args that are not available over gio settings.
settings["main"] = options["main"] or "gui"
settings["debug"] = options["debug"]
settings["recursive"] = options["recursive"]
settings["existing"] = options["existing"]

# now that the settings are populated, the verbosity can be determined:
update_verbosity()

logger.info(f"{NAME} {VERSION}")

if settings["main"] == "gui":
    GLADEFILE = os.path.join(DATA_PATH, "soundconverter.glade")
    gui_main(NAME, VERSION, GLADEFILE, files)
else:
    if not files:
        logger.info("nothing to do…")

    # first check if the cli is used correctly
    if not validate_args(options):
        raise SystemExit

    # then store them in the gio settings
    use_memory_gsettings(options)

    if settings["main"] == "tags":
        CLICheck(files, verbose=True)
    elif settings["main"] == "batch":
        batch_main(files)<|MERGE_RESOLUTION|>--- conflicted
+++ resolved
@@ -31,23 +31,12 @@
 from optparse import OptionGroup, OptionParser
 
 _ = gettext.gettext
-<<<<<<< HEAD
-import pkg_resources
-from importlib.metadata import metadata
-
-# read values from setup.py
-soundconverter_metadata = metadata('soundconverter')  
-NAME = soundconverter_metadata['Name']
-VERSION = soundconverter_metadata['version']
-SOURCE_PATH = pkg_resources.require('soundconverter')[0].location
-=======
 
 # read values from package metadata
 soundconverter_metadata = metadata("soundconverter")
 NAME = soundconverter_metadata["Name"]
 VERSION = soundconverter_metadata["version"]
 SOURCE_PATH = os.path.dirname(files("soundconverter")[0].locate())
->>>>>>> 219a5022
 
 
 # depending on where this file is installed to, make sure to use the proper
